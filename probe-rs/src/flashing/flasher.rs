use probe_rs_target::RawFlashAlgorithm;
use tracing::Level;

use super::{FlashAlgorithm, FlashBuilder, FlashError, FlashPage, FlashProgress};
use crate::config::NvmRegion;
use crate::error::Error;
use crate::flashing::encoder::FlashEncoder;
use crate::flashing::{FlashLayout, FlashSector};
use crate::memory::MemoryInterface;
use crate::rtt::{self, Rtt, ScanRegion};
use crate::CoreStatus;
use crate::{core::CoreRegisters, session::Session, Core, InstructionSet};
use std::marker::PhantomData;
use std::{
    fmt::Debug,
    time::{Duration, Instant},
};

/// The timeout for init/uninit routines.
const INIT_TIMEOUT: Duration = Duration::from_secs(2);

pub(super) trait Operation {
    const OPERATION: u32;
    const NAME: &'static str;
}

pub(super) struct Erase;

impl Operation for Erase {
    const OPERATION: u32 = 1;
    const NAME: &'static str = "Erase";
}

pub(super) struct Program;

impl Operation for Program {
    const OPERATION: u32 = 2;
    const NAME: &'static str = "Program";
}

pub(super) struct Verify;

impl Operation for Verify {
    const OPERATION: u32 = 3;
    const NAME: &'static str = "Verify";
}

/// A structure to control the flash of an attached microchip.
///
/// Once constructed it can be used to program date to the flash.
pub(super) struct Flasher<'session> {
    pub(super) session: &'session mut Session,
    core_index: usize,
    flash_algorithm: FlashAlgorithm,
    loaded: bool,
    progress: FlashProgress,
}

/// The byte used to fill the stack when checking for stack overflows.
const STACK_FILL_BYTE: u8 = 0x56;

impl<'session> Flasher<'session> {
    pub(super) fn new(
        session: &'session mut Session,
        core_index: usize,
        raw_flash_algorithm: &RawFlashAlgorithm,
        progress: FlashProgress,
    ) -> Result<Self, FlashError> {
        let target = session.target();

        let flash_algorithm = FlashAlgorithm::assemble_from_raw_with_core(
            raw_flash_algorithm,
            &target.cores[core_index].name,
            target,
        )?;

        Ok(Self {
            session,
            core_index,
            flash_algorithm,
            progress,
            loaded: false,
        })
    }

    fn ensure_loaded(&mut self) -> Result<(), FlashError> {
        if !self.loaded {
            self.load()?;
            self.loaded = true;
        }

        Ok(())
    }

    pub(super) fn flash_algorithm(&self) -> &FlashAlgorithm {
        &self.flash_algorithm
    }

    pub(super) fn double_buffering_supported(&self) -> bool {
        self.flash_algorithm.page_buffers.len() > 1
    }

    fn load(&mut self) -> Result<(), FlashError> {
        tracing::debug!("Initializing the flash algorithm.");
        let algo = &self.flash_algorithm;

        // Attach to memory and core.
        let mut core = self
            .session
            .core(self.core_index)
            .map_err(FlashError::Core)?;

        // TODO: we probably want a full system reset here to make sure peripherals don't interfere.
        tracing::debug!("Reset and halt core {}", self.core_index);
        core.reset_and_halt(Duration::from_millis(500))
            .map_err(FlashError::ResetAndHalt)?;

        // TODO: Possible special preparation of the target such as enabling faster clocks for the flash e.g.

        // Load flash algorithm code into target RAM.
        tracing::debug!("Downloading algorithm code to {:#010x}", algo.load_address);

        core.write_32(algo.load_address, algo.instructions.as_slice())
            .map_err(FlashError::Core)?;

        let mut data = vec![0; algo.instructions.len()];
        core.read_32(algo.load_address, &mut data)
            .map_err(FlashError::Core)?;

        for (offset, (original, read_back)) in algo.instructions.iter().zip(data.iter()).enumerate()
        {
            if original == read_back {
                continue;
            }

            tracing::error!(
                "Failed to verify flash algorithm. Data mismatch at address {:#010x}",
                algo.load_address + (4 * offset) as u64
            );
            tracing::error!("Original instruction: {:#010x}", original);
            tracing::error!("Readback instruction: {:#010x}", read_back);

            tracing::error!("Original: {:x?}", &algo.instructions);
            tracing::error!("Readback: {:x?}", &data);

            return Err(FlashError::FlashAlgorithmNotLoaded);
        }

        if algo.stack_overflow_check {
            // Fill the stack with known data.
            let stack_bottom = algo.stack_top - algo.stack_size;
            let fill = vec![STACK_FILL_BYTE; algo.stack_size as usize];
            core.write_8(stack_bottom, &fill)
                .map_err(FlashError::Core)?;
        }

        tracing::debug!("RAM contents match flashing algo blob.");

        Ok(())
    }

    pub(super) fn init<O: Operation>(
        &mut self,
        clock: Option<u32>,
    ) -> Result<ActiveFlasher<'_, O>, FlashError> {
        self.ensure_loaded()?;

        // Attach to memory and core.
        let mut core = self
            .session
            .core(self.core_index)
            .map_err(FlashError::Core)?;

        let instruction_set = core.instruction_set().map_err(FlashError::Core)?;

        tracing::debug!("Preparing Flasher for operation {}", O::NAME);
        let mut flasher = ActiveFlasher::<O> {
            core,
            instruction_set,
            rtt: None,
            progress: &self.progress,
            flash_algorithm: &self.flash_algorithm,
            _operation: PhantomData,
        };

        flasher.init(clock)?;

        Ok(flasher)
    }

    pub(super) fn run_erase_all(&mut self) -> Result<(), FlashError> {
        self.progress.started_erasing();
        let result = if self.session.has_sequence_erase_all() {
            fn run(flasher: &mut Flasher) -> Result<(), FlashError> {
                flasher
                    .session
                    .sequence_erase_all()
                    .map_err(|e| FlashError::ChipEraseFailed {
                        source: Box::new(e),
                    })?;
                // We need to reload the flasher, since the debug sequence erase
                // may have invalidated any previously invalid state
                flasher.load()
            }

            run(self)
        } else {
            self.run_erase(|active| active.erase_all())
        };

        match result.is_ok() {
            true => self.progress.finished_erasing(),
            false => self.progress.failed_erasing(),
        }

        result
    }

    pub(super) fn run_erase<T, F>(&mut self, f: F) -> Result<T, FlashError>
    where
        F: FnOnce(&mut ActiveFlasher<'_, Erase>) -> Result<T, FlashError> + Sized,
    {
        // TODO: Fix those values (None, None).
        let mut active = self.init(None)?;
        let r = f(&mut active)?;
        active.uninit()?;
        Ok(r)
    }

    pub(super) fn run_program<T, F>(&mut self, f: F) -> Result<T, FlashError>
    where
        F: FnOnce(&mut ActiveFlasher<'_, Program>) -> Result<T, FlashError> + Sized,
    {
        // TODO: Fix those values (None, None).
        let mut active = self.init(None)?;
        let r = f(&mut active)?;
        active.uninit()?;
        Ok(r)
    }

    pub(super) fn run_verify<T, F>(&mut self, f: F) -> Result<T, FlashError>
    where
        F: FnOnce(&mut ActiveFlasher<'_, Verify>) -> Result<T, FlashError> + Sized,
    {
        // TODO: Fix those values (None, None).
        let mut active = self.init(None)?;
        let r = f(&mut active)?;
        active.uninit()?;
        Ok(r)
    }

    pub(super) fn is_chip_erase_supported(&self) -> bool {
        self.session.has_sequence_erase_all() || self.flash_algorithm().pc_erase_all.is_some()
    }

    /// Program the contents of given `FlashBuilder` to the flash.
    ///
    /// If `restore_unwritten_bytes` is `true`, all bytes of a sector,
    /// that are not to be written during flashing will be read from the flash first
    /// and written again once the sector is erased.
    pub(super) fn program(
        &mut self,
        region: &NvmRegion,
        flash_builder: &FlashBuilder,
        restore_unwritten_bytes: bool,
        enable_double_buffering: bool,
        skip_erasing: bool,
        verify: bool,
    ) -> Result<(), FlashError> {
        tracing::debug!("Starting program procedure.");
        // Convert the list of flash operations into flash sectors and pages.
        let mut flash_layout = self.flash_layout(region, flash_builder, restore_unwritten_bytes)?;

        tracing::debug!("Double Buffering enabled: {:?}", enable_double_buffering);
        tracing::debug!(
            "Restoring unwritten bytes enabled: {:?}",
            restore_unwritten_bytes
        );

        if restore_unwritten_bytes {
            self.fill_unwritten(&mut flash_layout)?;
        }

        let flash_encoder = FlashEncoder::new(self.flash_algorithm.transfer_encoding, flash_layout);

        // Skip erase if necessary (i.e. chip erase was done before)
        if !skip_erasing {
            // Erase all necessary sectors
            self.sector_erase(&flash_encoder)?;
        }

        // Flash all necessary pages.
        if self.double_buffering_supported() && enable_double_buffering {
            self.program_double_buffer(&flash_encoder)?;
        } else {
            self.program_simple(&flash_encoder)?;
        };

        if verify && !self.verify(flash_encoder.flash_layout(), !restore_unwritten_bytes)? {
            return Err(FlashError::Verify);
        }

        Ok(())
    }

    /// Fills all the unwritten bytes in `layout`.
    ///
    /// If `restore_unwritten_bytes` is `true`, all bytes of the layout's page,
    /// that are not to be written during flashing will be read from the flash first
    /// and written again once the page is programmed.
    pub(super) fn fill_unwritten(&mut self, layout: &mut FlashLayout) -> Result<(), FlashError> {
        self.progress.started_filling();

        let result = self.run_verify(|active| {
            for fill in layout.fills.iter() {
                let t = Instant::now();
                let page = &mut layout.pages[fill.page_index()];

                let page_offset = (fill.address() - page.address()) as usize;
                let page_slice = &mut page.data_mut()[page_offset..][..fill.size() as usize];

                active.read_flash(fill.address(), page_slice)?;

                active.progress.page_filled(fill.size(), t.elapsed());
            }

            Ok(())
        });

        match result.is_ok() {
            true => self.progress.finished_filling(),
            false => self.progress.failed_filling(),
        }

        result
    }

    /// Verifies all the to-be-written bytes of `layout`.
    pub(super) fn verify(
        &mut self,
        layout: &FlashLayout,
        ignore_filled: bool,
    ) -> Result<bool, FlashError> {
        self.run_verify(|active| {
            if let Some(verify) = active.flash_algorithm.pc_verify {
                tracing::debug!("Verify using CMSIS function");
                // Prefer Verify as we may use compression
                // FIXME: avoid compressing multiple times
                let flash_encoder =
                    FlashEncoder::new(active.flash_algorithm.transfer_encoding, layout.clone());

                for page in flash_encoder.pages() {
                    let address = page.address();
                    let bytes = page.data();

                    tracing::debug!(
                        "Verifying page at address {:#010x} with size: {}",
                        address,
                        bytes.len()
                    );

                    // Transfer the bytes to RAM.
                    let buffer_address = active.load_page_buffer(bytes, 0)?;

                    let result = active.call_function_and_wait(
                        &Registers {
                            pc: into_reg(verify)?,
                            r0: Some(into_reg(address)?),
                            r1: Some(into_reg(bytes.len() as u64)?),
                            r2: Some(into_reg(buffer_address)?),
                            r3: None,
                        },
                        false,
                        Duration::from_secs(30),
                    )?;

                    // Returns
                    // status information:
                    // the sum of (adr+sz) - on success.
                    // any other number - on failure, and represents the failing address.
                    if result as u64 != address + bytes.len() as u64 {
                        tracing::debug!("Verification failed for page at address {:#010x}", result);
                        return Ok(false);
                    }
                }
            } else {
                tracing::debug!("Verify using manual comparison");
                for (idx, page) in layout.pages.iter().enumerate() {
                    let address = page.address();
                    let data = page.data();

                    let mut read_back = vec![0; data.len()];
                    active.read_flash(address, &mut read_back)?;

                    if ignore_filled {
                        // "Unfill" fill regions. These don't get flashed, so their contents are
                        // allowed to differ. We mask these bytes with default flash content here,
                        // just for the verification process.
                        for fill in layout.fills() {
                            if fill.page_index() != idx {
                                continue;
                            }

                            let fill_offset = (fill.address() - address) as usize;
                            let fill_size = fill.size() as usize;

                            let default_bytes = &data[fill_offset..][..fill_size];
                            read_back[fill_offset..][..fill_size].copy_from_slice(default_bytes);
                        }
                    }

                    if data != read_back.as_slice() {
                        tracing::debug!(
                            "Verification failed for page at address {:#010x}",
                            address
                        );
                        return Ok(false);
                    }
                }
            }
            Ok(true)
        })
    }

    /// Programs the pages given in `flash_layout` into the flash.
    fn program_simple(&mut self, flash_encoder: &FlashEncoder) -> Result<(), FlashError> {
        self.progress
            .started_programming(flash_encoder.program_size());

        let result = self.run_program(|active| {
            for page in flash_encoder.pages() {
                active
                    .program_page(page)
                    .map_err(|error| FlashError::PageWrite {
                        page_address: page.address(),
                        source: Box::new(error),
                    })?;
            }
            Ok(())
        });

        match result.is_ok() {
            true => self.progress.finished_programming(),
            false => self.progress.failed_programming(),
        }

        result
    }

    /// Perform an erase of all sectors given in `flash_layout`.
    fn sector_erase(&mut self, flash_encoder: &FlashEncoder) -> Result<(), FlashError> {
        self.progress.started_erasing();

        let result = self.run_erase(|active| {
            for sector in flash_encoder.sectors() {
                active
                    .erase_sector(sector)
                    .map_err(|e| FlashError::EraseFailed {
                        sector_address: sector.address(),
                        source: Box::new(e),
                    })?;
            }
            Ok(())
        });

        match result.is_ok() {
            true => self.progress.finished_erasing(),
            false => self.progress.failed_erasing(),
        }

        result
    }

    /// Flash a program using double buffering.
    ///
    /// This uses two buffers to increase the flash speed.
    /// While the data from one buffer is programmed, the
    /// data for the next page is already downloaded
    /// into the next buffer.
    ///
    /// This is only possible if the RAM is large enough to
    /// fit at least two page buffers. See [Flasher::double_buffering_supported].
    fn program_double_buffer(&mut self, flash_encoder: &FlashEncoder) -> Result<(), FlashError> {
        let mut current_buf = 0;
        self.progress
            .started_programming(flash_encoder.program_size());

        let result = self.run_program(|active| {
            let mut t = Instant::now();
            let mut last_page_address = 0;
            for page in flash_encoder.pages() {
                // At the start of each loop cycle load the next page buffer into RAM.
                let buffer_address = active.load_page_buffer(page.data(), current_buf)?;

                // Then wait for the active RAM -> Flash copy process to finish.
                // Also check if it finished properly. If it didn't, return an error.
                active.wait_for_write_end(last_page_address)?;

                last_page_address = page.address();
                active.progress.page_programmed(page.size(), t.elapsed());

                t = Instant::now();

                // Start the next copy process.
                active.start_program_page_with_buffer(
                    buffer_address,
                    page.address(),
                    page.size() as u64,
                )?;

                // Swap the buffers
                if current_buf == 1 {
                    current_buf = 0;
                } else {
                    current_buf = 1;
                }
            }

            active.wait_for_write_end(last_page_address)
        });

        match result.is_ok() {
            true => self.progress.finished_programming(),
            false => self.progress.failed_programming(),
        }

        result
    }

    pub(super) fn flash_layout(
        &self,
        region: &NvmRegion,
        flash_builder: &FlashBuilder,
        restore_unwritten_bytes: bool,
    ) -> Result<FlashLayout, FlashError> {
        flash_builder.build_sectors_and_pages(
            region,
            &self.flash_algorithm,
            restore_unwritten_bytes,
        )
    }
}

struct Registers {
    pc: u32,
    r0: Option<u32>,
    r1: Option<u32>,
    r2: Option<u32>,
    r3: Option<u32>,
}

impl Debug for Registers {
    fn fmt(&self, f: &mut std::fmt::Formatter<'_>) -> std::fmt::Result {
        write!(
            f,
            "{:#010x} ({:?}, {:?}, {:?}, {:?})",
            self.pc, self.r0, self.r1, self.r2, self.r3
        )
    }
}

fn into_reg(val: u64) -> Result<u32, FlashError> {
    let reg_value: u32 = val
        .try_into()
        .map_err(|_| FlashError::RegisterValueNotSupported(val))?;

    Ok(reg_value)
}

pub(super) struct ActiveFlasher<'op, O: Operation> {
    core: Core<'op>,
    instruction_set: InstructionSet,
    rtt: Option<Rtt>,
    progress: &'op FlashProgress,
    flash_algorithm: &'op FlashAlgorithm,
    _operation: PhantomData<O>,
}

impl<O: Operation> ActiveFlasher<'_, O> {
    #[tracing::instrument(name = "Call to flash algorithm init", skip(self, clock))]
    pub(super) fn init(&mut self, clock: Option<u32>) -> Result<(), FlashError> {
        let algo = &self.flash_algorithm;

        // Skip init routine if not present.
        let Some(pc_init) = algo.pc_init else {
            return Ok(());
        };

        let address = self.flash_algorithm.flash_properties.address_range.start;
        let error_code = self
            .call_function_and_wait(
                &Registers {
                    pc: into_reg(pc_init)?,
                    r0: Some(into_reg(address)?),
                    r1: clock.or(Some(0)),
                    r2: Some(O::OPERATION),
                    r3: None,
                },
                true,
                INIT_TIMEOUT,
            )
            .map_err(|error| FlashError::Init(Box::new(error)))?;

        if error_code != 0 {
            return Err(FlashError::RoutineCallFailed {
                name: "init",
                error_code,
            });
        }

        Ok(())
    }

    pub(super) fn uninit(&mut self) -> Result<(), FlashError> {
        tracing::debug!("Running uninit routine.");
        let algo = &self.flash_algorithm;

        // Skip uninit routine if not present.
        let Some(pc_uninit) = algo.pc_uninit else {
            return Ok(());
        };

        let error_code = self
            .call_function_and_wait(
                &Registers {
                    pc: into_reg(pc_uninit)?,
                    r0: Some(O::OPERATION),
                    r1: None,
                    r2: None,
                    r3: None,
                },
                false,
                INIT_TIMEOUT,
            )
            .map_err(|error| FlashError::Uninit(Box::new(error)))?;

        if error_code != 0 {
            return Err(FlashError::RoutineCallFailed {
                name: "uninit",
                error_code,
            });
        }

        Ok(())
    }

    fn call_function_and_wait(
        &mut self,
        registers: &Registers,
        init: bool,
        duration: Duration,
    ) -> Result<u32, FlashError> {
        self.call_function(registers, init)?;
        let r = self.wait_for_completion(duration);

        if r.is_err() {
            tracing::debug!("Routine call failed: {:?}", r);
        }

        r
    }

    fn call_function(&mut self, registers: &Registers, init: bool) -> Result<(), FlashError> {
        tracing::debug!("Calling routine {:?}, init={})", registers, init);

        let algo = &self.flash_algorithm;
        let regs: &'static CoreRegisters = self.core.registers();

        let registers = [
            (self.core.program_counter(), Some(registers.pc)),
            (regs.argument_register(0), registers.r0),
            (regs.argument_register(1), registers.r1),
            (regs.argument_register(2), registers.r2),
            (regs.argument_register(3), registers.r3),
            (
                regs.core_register(9),
                if init {
                    Some(into_reg(algo.static_base)?)
                } else {
                    None
                },
            ),
            (
                self.core.stack_pointer(),
                if init {
                    Some(into_reg(algo.stack_top)?)
                } else {
                    None
                },
            ),
            (
                self.core.return_address(),
                // For ARM Cortex-M cores, we have to add 1 to the return address,
                // to ensure that we stay in Thumb mode.
                if self.instruction_set == InstructionSet::Thumb2 {
                    Some(into_reg(algo.load_address + 1)?)
                } else {
                    Some(into_reg(algo.load_address)?)
                },
            ),
        ];

        for (description, value) in registers {
            if let Some(v) = value {
                self.core.write_core_reg(description, v).map_err(|error| {
                    FlashError::Core(Error::WriteRegister {
                        register: description.to_string(),
                        source: Box::new(error),
                    })
                })?;

                if tracing::enabled!(Level::DEBUG) {
                    let value: u32 = self.core.read_core_reg(description).map_err(|error| {
                        FlashError::Core(Error::ReadRegister {
                            register: description.to_string(),
                            source: Box::new(error),
                        })
                    })?;

                    tracing::debug!(
                        "content of {} {:#x}: {:#010x} should be: {:#010x}",
                        description.name(),
                        description.id.0,
                        value,
                        v
                    );
                }
            }
        }

        // Resume target operation.
        self.core.run().map_err(FlashError::Run)?;

        if let Some(rtt_address) = self.flash_algorithm.rtt_control_block {
            match rtt::try_attach_to_rtt(
                &mut self.core,
                Duration::from_secs(1),
                &ScanRegion::Exact(rtt_address),
            ) {
                Ok(rtt) => self.rtt = Some(rtt),
                Err(rtt::Error::NoControlBlockLocation) => {}
                Err(error) => tracing::error!("RTT could not be initialized: {error}"),
            }
        }

        Ok(())
    }

    #[tracing::instrument(skip(self))]
    pub(super) fn wait_for_completion(&mut self, timeout: Duration) -> Result<u32, FlashError> {
        tracing::debug!("Waiting for routine call completion.");
        let regs = self.core.registers();

        // Wait until halted state is active again.
        let start = Instant::now();

        loop {
            match self
                .core
                .status()
                .map_err(FlashError::UnableToReadCoreStatus)?
            {
                CoreStatus::Halted(_) => {
                    // Once the core is halted we know for sure all RTT data is written
                    // so we can read all of it.
                    self.read_rtt()?;
                    break;
                }
                CoreStatus::LockedUp => {
                    return Err(FlashError::UnexpectedCoreStatus {
                        status: CoreStatus::LockedUp,
                    });
                }
                _ => {} // All other statuses are okay: we'll just keep polling.
            }
            self.read_rtt()?;
            if start.elapsed() >= timeout {
                return Err(FlashError::Core(Error::Timeout));
            }
            std::thread::sleep(Duration::from_millis(1));
        }

        self.check_for_stack_overflow()?;

        let r = self
            .core
            .read_core_reg::<u32>(regs.result_register(0))
            .map_err(|error| {
                FlashError::Core(Error::ReadRegister {
                    register: regs.result_register(0).to_string(),
                    source: Box::new(error),
                })
            })?;

        tracing::debug!("Routine returned {:x}.", r);

        Ok(r)
    }

    fn read_rtt(&mut self) -> Result<(), FlashError> {
        let Some(rtt) = &mut self.rtt else {
            return Ok(());
        };

        for channel in rtt.up_channels().iter_mut() {
            let mut buffer = vec![0; channel.buffer_size()];
            match channel.read(&mut self.core, &mut buffer) {
                Ok(read) if read > 0 => {
                    let message = String::from_utf8_lossy(&buffer[..read]).to_string();
                    let channel = channel.name().unwrap_or("unnamed");
                    tracing::debug!("RTT({channel}): {message}");
                    self.progress.message(message);
                }
                Ok(_) => (),
                Err(error) => tracing::debug!("Reading RTT failed: {error}"),
            }
        }

        Ok(())
    }

<<<<<<< HEAD
impl<'probe> ActiveFlasher<'probe, Erase> {
    pub(super) fn erase_all(&mut self) -> Result<(), FlashError> {
        tracing::debug!("Erasing entire chip.");
        let flasher = self;
        let algo = &flasher.flash_algorithm;

        if let Some(pc_erase_all) = algo.pc_erase_all {
            let result = flasher
                .call_function_and_wait(
                    &Registers {
                        pc: into_reg(pc_erase_all)?,
                        r0: None,
                        r1: None,
                        r2: None,
                        r3: None,
                    },
                    false,
                    Duration::from_secs(200),
                )
                .map_err(|error| FlashError::ChipEraseFailed {
                    source: Box::new(error),
                })?;
=======
    fn check_for_stack_overflow(&mut self) -> Result<(), FlashError> {
        let algo = &self.flash_algorithm;
>>>>>>> 78efcd7e

        if !algo.stack_overflow_check {
            return Ok(());
        }

        let stack_bottom = algo.stack_top - algo.stack_size;
        let read_back = self
            .core
            .read_word_8(stack_bottom)
            .map_err(FlashError::Core)?;

        if read_back != STACK_FILL_BYTE {
            return Err(FlashError::StackOverflowDetected { operation: O::NAME });
        }

        Ok(())
    }

    pub(super) fn read_flash(&mut self, address: u64, data: &mut [u8]) -> Result<(), FlashError> {
        if let Some(read_flash) = self.flash_algorithm.pc_read {
            let page_size = self.flash_algorithm.flash_properties.page_size;
            let buffer_address = self.flash_algorithm.page_buffers[0];

            let mut read_address = address;
            for slice in data.chunks_mut(page_size as usize) {
                // Call ReadFlash to load from flash to RAM. The function has a similar signature
                // to the program_page function.
                let result = self
                    .call_function_and_wait(
                        &Registers {
                            pc: into_reg(read_flash)?,
                            r0: Some(into_reg(read_address)?),
                            r1: Some(into_reg(slice.len() as u64)?),
                            r2: Some(into_reg(buffer_address)?),
                            r3: None,
                        },
                        false,
                        Duration::from_secs(30),
                    )
                    .map_err(|error| FlashError::FlashReadFailed {
                        source: Box::new(error),
                    })?;

                if result != 0 {
                    return Err(FlashError::FlashReadFailed {
                        source: Box::new(FlashError::RoutineCallFailed {
                            name: "read_flash",
                            error_code: result,
                        }),
                    });
                };

                // Now read the data from RAM.
                self.core
                    .read(buffer_address, slice)
                    .map_err(FlashError::Core)?;
                read_address += slice.len() as u64;
            }

            Ok(())
        } else {
            self.core.read(address, data).map_err(FlashError::Core)
        }
    }

    /// Returns the address of the buffer that was used.
    pub(super) fn load_page_buffer(
        &mut self,
        bytes: &[u8],
        buffer_number: usize,
    ) -> Result<u64, FlashError> {
        // Ensure the buffer number is valid, otherwise there is a bug somewhere
        // in the flashing code.
        assert!(
            buffer_number < self.flash_algorithm.page_buffers.len(),
            "Trying to use non-existing buffer ({}/{}) for flashing. This is a bug. Please report it.",
            buffer_number, self.flash_algorithm.page_buffers.len()
        );

        let buffer_address = self.flash_algorithm.page_buffers[buffer_number];
        self.load_data(buffer_address, bytes)?;

        Ok(buffer_address)
    }

    /// Transfers the buffer bytes to RAM.
    fn load_data(&mut self, address: u64, bytes: &[u8]) -> Result<(), FlashError> {
        tracing::debug!(
            "Loading {} bytes of data into RAM at address {:#010x}\n",
            bytes.len(),
            address
        );
        // TODO: Prevent security settings from locking the device.

        // In case some of the previous preprocessing forgets to pad the last page,
        // we will fill the missing bytes with the erased byte value.
        let empty = self.flash_algorithm.flash_properties.erased_byte_value;
        let words: Vec<u32> = bytes
            .chunks(std::mem::size_of::<u32>())
            .map(|a| {
                u32::from_le_bytes([
                    a[0],
                    a.get(1).copied().unwrap_or(empty),
                    a.get(2).copied().unwrap_or(empty),
                    a.get(3).copied().unwrap_or(empty),
                ])
            })
            .collect();

        let t1 = Instant::now();

        self.core
            .write_32(address, &words)
            .map_err(FlashError::Core)?;

        tracing::info!(
            "Took {:?} to download {} byte page into ram",
            t1.elapsed(),
            bytes.len()
        );

        Ok(())
    }
}

impl ActiveFlasher<'_, Erase> {
    pub(super) fn erase_all(&mut self) -> Result<(), FlashError> {
        tracing::debug!("Erasing entire chip.");
        let algo = &self.flash_algorithm;

        let Some(pc_erase_all) = algo.pc_erase_all else {
            return Err(FlashError::ChipEraseNotSupported);
        };

        let result = self
            .call_function_and_wait(
                &Registers {
                    pc: into_reg(pc_erase_all)?,
                    r0: None,
                    r1: None,
                    r2: None,
                    r3: None,
                },
                false,
                Duration::from_secs(40),
            )
            .map_err(|error| FlashError::ChipEraseFailed {
                source: Box::new(error),
            })?;

        if result != 0 {
            Err(FlashError::ChipEraseFailed {
                source: Box::new(FlashError::RoutineCallFailed {
                    name: "chip_erase",
                    error_code: result,
                }),
            })
        } else {
            Ok(())
        }
    }

    pub(super) fn erase_sector(&mut self, sector: &FlashSector) -> Result<(), FlashError> {
        let address = sector.address();
        tracing::info!("Erasing sector at address {:#010x}", address);
        let t1 = Instant::now();

        let error_code = self.call_function_and_wait(
            &Registers {
                pc: into_reg(self.flash_algorithm.pc_erase_sector)?,
                r0: Some(into_reg(address)?),
                r1: None,
                r2: None,
                r3: None,
            },
            false,
            Duration::from_millis(
                self.flash_algorithm.flash_properties.erase_sector_timeout as u64,
            ),
        )?;
        tracing::info!(
            "Done erasing sector. Result is {}. This took {:?}",
            error_code,
            t1.elapsed()
        );

        if error_code != 0 {
            Err(FlashError::RoutineCallFailed {
                name: "erase_sector",
                error_code,
            })
        } else {
            self.progress.sector_erased(sector.size(), t1.elapsed());
            Ok(())
        }
    }
}

impl ActiveFlasher<'_, Program> {
    pub(super) fn program_page(&mut self, page: &FlashPage) -> Result<(), FlashError> {
        let t1 = Instant::now();

        let address = page.address();
        let bytes = page.data();

        tracing::info!(
            "Flashing page at address {:#08x} with size: {}",
            address,
            bytes.len()
        );

        // Transfer the bytes to RAM.
        let begin_data = self.load_page_buffer(bytes, 0)?;

        self.start_program_page_with_buffer(begin_data, address, bytes.len() as u64)?;
        self.wait_for_write_end(address)?;

        tracing::info!("Flashing took: {:?}", t1.elapsed());

        self.progress.page_programmed(page.size(), t1.elapsed());
        Ok(())
    }

    pub(super) fn start_program_page_with_buffer(
        &mut self,
        buffer_address: u64,
        page_address: u64,
        data_size: u64,
    ) -> Result<(), FlashError> {
        self.call_function(
            &Registers {
                pc: into_reg(self.flash_algorithm.pc_program_page)?,
                r0: Some(into_reg(page_address)?),
                r1: Some(into_reg(data_size)?),
                r2: Some(into_reg(buffer_address)?),
                r3: None,
            },
            false,
        )
        .map_err(|error| FlashError::PageWrite {
            page_address,
            source: Box::new(error),
        })?;

        Ok(())
    }

    fn wait_for_write_end(&mut self, last_page_address: u64) -> Result<(), FlashError> {
        let timeout = Duration::from_millis(
            self.flash_algorithm.flash_properties.program_page_timeout as u64,
        );
        self.wait_for_completion(timeout)
            .and_then(|result| {
                if result == 0 {
                    Ok(())
                } else {
                    Err(FlashError::RoutineCallFailed {
                        name: "program_page",
                        error_code: result,
                    })
                }
            })
            .map_err(|error| FlashError::PageWrite {
                page_address: last_page_address,
                source: Box::new(error),
            })
    }
}<|MERGE_RESOLUTION|>--- conflicted
+++ resolved
@@ -819,33 +819,8 @@
         Ok(())
     }
 
-<<<<<<< HEAD
-impl<'probe> ActiveFlasher<'probe, Erase> {
-    pub(super) fn erase_all(&mut self) -> Result<(), FlashError> {
-        tracing::debug!("Erasing entire chip.");
-        let flasher = self;
-        let algo = &flasher.flash_algorithm;
-
-        if let Some(pc_erase_all) = algo.pc_erase_all {
-            let result = flasher
-                .call_function_and_wait(
-                    &Registers {
-                        pc: into_reg(pc_erase_all)?,
-                        r0: None,
-                        r1: None,
-                        r2: None,
-                        r3: None,
-                    },
-                    false,
-                    Duration::from_secs(200),
-                )
-                .map_err(|error| FlashError::ChipEraseFailed {
-                    source: Box::new(error),
-                })?;
-=======
     fn check_for_stack_overflow(&mut self) -> Result<(), FlashError> {
         let algo = &self.flash_algorithm;
->>>>>>> 78efcd7e
 
         if !algo.stack_overflow_check {
             return Ok(());
@@ -990,7 +965,7 @@
                     r3: None,
                 },
                 false,
-                Duration::from_secs(40),
+                Duration::from_secs(200),
             )
             .map_err(|error| FlashError::ChipEraseFailed {
                 source: Box::new(error),
